FROM mcr.microsoft.com/devcontainers/python:1-3.12-bookworm

ENV PYTHONUNBUFFERED=1

ENV VIRTUAL_ENV=/opt/venv \
    UV_PROJECT_ENVIRONMENT=/opt/venv \
    UV_PYTHON=/usr/local/bin/python \
    UV_LINK_MODE=copy \
    UV_COMPILE_BYTECODE=1 \
    UV_PYTHON_DOWNLOADS=never
ENV PATH="/opt/venv/bin:$PATH"

# For requirements compilation (Prod image)
# Copy app files and run `uv sync`
WORKDIR /app
COPY pyproject.toml uv.lock /app/
COPY --from=ghcr.io/astral-sh/uv:0.6.9 /uv /usr/local/bin/uv
RUN --mount=type=cache,sharing=locked,target=/root/.cache/ \
    uv sync --no-install-workspace

<<<<<<< HEAD
# For a "development" build, application code is a mount and the dev dependencies
# are installed.
# To do this, set `BASE_IMAGE` to `mcr.microsoft.com/devcontainers/python:1-3-bookworm`
# and the `NO_DEV_OPTION` to `--dev`.
FROM sync AS final_dev
COPY --from=ghcr.io/astral-sh/uv:0.6 /uv /uvx /bin/
# We currently do nothing with the dev image, 
# but you could add additional
# imports / uv sync groups here!
=======
# COPY src/formkit_ninja /app/formkit_ninja
# COPY testproject /app/testproject
# COPY manage.py /app/
>>>>>>> 00d59683
<|MERGE_RESOLUTION|>--- conflicted
+++ resolved
@@ -18,18 +18,6 @@
 RUN --mount=type=cache,sharing=locked,target=/root/.cache/ \
     uv sync --no-install-workspace
 
-<<<<<<< HEAD
-# For a "development" build, application code is a mount and the dev dependencies
-# are installed.
-# To do this, set `BASE_IMAGE` to `mcr.microsoft.com/devcontainers/python:1-3-bookworm`
-# and the `NO_DEV_OPTION` to `--dev`.
-FROM sync AS final_dev
-COPY --from=ghcr.io/astral-sh/uv:0.6 /uv /uvx /bin/
-# We currently do nothing with the dev image, 
-# but you could add additional
-# imports / uv sync groups here!
-=======
 # COPY src/formkit_ninja /app/formkit_ninja
 # COPY testproject /app/testproject
-# COPY manage.py /app/
->>>>>>> 00d59683
+# COPY manage.py /app/